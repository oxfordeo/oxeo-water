from typing import List, Optional, Tuple, Union

import dask.array as da
import geopandas as gpd
import numpy as np
import pandas as pd
import xarray as xr
from joblib import Parallel, delayed
from loguru import logger
from pyproj import CRS
from rasterio import features, transform
from satextractor.models import Tile
from scipy import stats
from shapely.geometry import MultiPolygon, Polygon
from skimage.morphology import closing, remove_small_holes, remove_small_objects, square
from tqdm import tqdm

from oxeo.water.models.utils import TimeseriesMask, WaterBody
from oxeo.water.utils import tqdm_joblib

UNITS = ["pixel", "meter"]


<<<<<<< HEAD
def get_segmentation_area(tsm, tiles, geom, label_to_mask):
=======
def get_segmentation_area(tsm, tiles, geom, label):
>>>>>>> 33d2c2d0
    logger.info(f"Calulating metrics for {tsm.constellation}")
    # osm_raster must be created separately for each constellation
    # as they have different resolutions
    shape = tsm.data.shape[2:]
    epsg = tiles[0].epsg
    osm_raster = rasterize_geom(geom=geom, tiles=tiles, shape=shape, epsg=epsg)
    logger.info(f"Created OSM mask with {osm_raster.shape=}")

<<<<<<< HEAD
    data = mask_cube(tsm.data, osm_raster, label_to_mask)
    logger.info(f"Masked data cube with {data.shape=}")

    area = segmentation_area(
        data, unit="meter", resolution=tsm.resolution, label_to_mask=label_to_mask
    )
=======
    data = mask_cube(tsm.data, osm_raster, label)
    logger.info(f"Masked data cube with {data.shape=}")

    area = segmentation_area(data, unit="meter", resolution=tsm.resolution, label=label)
>>>>>>> 33d2c2d0
    logger.info(f"Calculated 1D area array with {area.shape=}")

    df = pd.DataFrame(
        data={
            "date": tsm.data.revisits.compute().data,
            "area": area.compute().data,
            "constellation": tsm.constellation,
        }
    )
    return df


def segmentation_area_multiple(
    segs: List[TimeseriesMask],
    waterbody: WaterBody,
<<<<<<< HEAD
    label_to_mask: int = 1,
=======
    label: int = 1,
>>>>>>> 33d2c2d0
    n_jobs=-1,
    verbose=0,
) -> pd.DataFrame:

    geom = waterbody.geometry
    tiles = [tp.tile for tp in waterbody.paths]

    with tqdm_joblib(
        tqdm(
            desc="parallel calculating metrics for constellations.",
            total=len(segs),
        ),
    ):
        dfs = Parallel(n_jobs=n_jobs, verbose=verbose)(
<<<<<<< HEAD
            [
                delayed(get_segmentation_area)(tsm, tiles, geom, label_to_mask)
                for tsm in segs
            ],
=======
            [delayed(get_segmentation_area)(tsm, tiles, geom, label) for tsm in segs],
>>>>>>> 33d2c2d0
        )

    return pd.concat(dfs, axis=0)


<<<<<<< HEAD
def mask_single(arr: da.Array, i: int, geom_raster: np.ndarray, label_to_mask: int = 1):
    lab = arr[i, 0, ...].compute()
    lab = lab.where(lab != label_to_mask, 0)
=======
def mask_single(arr: da.Array, i: int, geom_raster: np.ndarray, label: int = 1):
    lab = arr[i, 0, ...].compute()
    lab[lab != label] = 0
>>>>>>> 33d2c2d0
    lab = lab.astype(bool)
    lab = closing(lab, square(3))
    lab = remove_small_holes(lab, area_threshold=50, connectivity=2)
    lab = remove_small_objects(lab, min_size=50, connectivity=2)
    lab = label(lab, background=0, connectivity=2)

    # Overlay the OSM mask and find the label IDs of all
    # labelled water that it covers
    masked = geom_raster * lab
    keepers = [val for val in np.unique(masked) if val != 0]

    # Go back to the labelled OSM mask and keep all pixels with those labels
    fin = np.isin(lab, keepers)
    da_arr = da.from_array(fin)
    return da_arr


def mask_cube(
<<<<<<< HEAD
    data: xr.DataArray, osm_raster: np.ndarray, label_to_mask: int = 1
=======
    data: xr.DataArray, osm_raster: np.ndarray, label: int = 1
>>>>>>> 33d2c2d0
) -> xr.DataArray:
    # TODO Probably tere's some clever Dasky stuff to do here
    # Right now it's just a sequential loop
    all_masks = [
        mask_single(data, i, osm_raster, label_to_mask) for i in range(len(data))
    ]
    block = da.stack(all_masks, axis=0)
    # Dropped the 'band' dimension as not needed
    # Might be better to keep it for consistency with other stuff?
    osm_masked = xr.DataArray(block, dims=["revisits", "height", "width"])
    return osm_masked


def segmentation_area(
    seg: Union[np.ndarray, xr.DataArray],
    unit: str = "pixel",
    resolution: Optional[int] = 1,
<<<<<<< HEAD
    label_to_mask: int = 1,
=======
    label: int = 1,
>>>>>>> 33d2c2d0
) -> Union[np.ndarray, xr.DataArray]:
    """Get the total area of a segmentation (Nx..xHxW)

    Args:
        seg (np.ndarray): N dimensional binary segmentation.
        unit (str): the unit of the area. Can be in pixels or meters.
        resolution (Optional[int]): if unit is meters the seg resolution must be present

    Returns:
        float: total area (Nx...)
    """
    assert unit in UNITS, f"unit must be one of {UNITS}"
<<<<<<< HEAD
    total_area = (seg == label_to_mask).sum(axis=(-2, -1))
=======
    total_area = (seg == label).sum(axis=(-2, -1))
>>>>>>> 33d2c2d0

    if unit == "meter":
        assert resolution is not None, "resolution is mandatory when unit is 'meter'"
        total_area *= resolution ** 2

    return total_area


def pearson(x, y):
    return stats.pearsonr(x, y)[0]


def rasterize_geom(
    geom: Union[Polygon, MultiPolygon],
    tiles: List[Tile],
    shape: Tuple[int, int],
    epsg: int,
) -> np.ndarray:
    geom = gpd.GeoSeries(geom, crs=CRS.from_epsg(4326)).to_crs(epsg=epsg).geometry
    min_x = min(t.min_x for t in tiles)
    min_y = min(t.min_y for t in tiles)
    max_x = max(t.max_x for t in tiles)
    max_y = max(t.max_y for t in tiles)
    height, width = shape

    affine = transform.from_bounds(
        west=min_x,
        south=min_y,
        east=max_x,
        north=max_y,
        width=width,
        height=height,
    )

    geom_raster = features.rasterize(
        geom,
        out_shape=shape,
        fill=0,
        default_value=1,
        all_touched=True,
        transform=affine,
    )

    return geom_raster<|MERGE_RESOLUTION|>--- conflicted
+++ resolved
@@ -21,11 +21,8 @@
 UNITS = ["pixel", "meter"]
 
 
-<<<<<<< HEAD
+
 def get_segmentation_area(tsm, tiles, geom, label_to_mask):
-=======
-def get_segmentation_area(tsm, tiles, geom, label):
->>>>>>> 33d2c2d0
     logger.info(f"Calulating metrics for {tsm.constellation}")
     # osm_raster must be created separately for each constellation
     # as they have different resolutions
@@ -33,20 +30,12 @@
     epsg = tiles[0].epsg
     osm_raster = rasterize_geom(geom=geom, tiles=tiles, shape=shape, epsg=epsg)
     logger.info(f"Created OSM mask with {osm_raster.shape=}")
-
-<<<<<<< HEAD
     data = mask_cube(tsm.data, osm_raster, label_to_mask)
     logger.info(f"Masked data cube with {data.shape=}")
 
     area = segmentation_area(
         data, unit="meter", resolution=tsm.resolution, label_to_mask=label_to_mask
     )
-=======
-    data = mask_cube(tsm.data, osm_raster, label)
-    logger.info(f"Masked data cube with {data.shape=}")
-
-    area = segmentation_area(data, unit="meter", resolution=tsm.resolution, label=label)
->>>>>>> 33d2c2d0
     logger.info(f"Calculated 1D area array with {area.shape=}")
 
     df = pd.DataFrame(
@@ -62,11 +51,7 @@
 def segmentation_area_multiple(
     segs: List[TimeseriesMask],
     waterbody: WaterBody,
-<<<<<<< HEAD
     label_to_mask: int = 1,
-=======
-    label: int = 1,
->>>>>>> 33d2c2d0
     n_jobs=-1,
     verbose=0,
 ) -> pd.DataFrame:
@@ -81,28 +66,18 @@
         ),
     ):
         dfs = Parallel(n_jobs=n_jobs, verbose=verbose)(
-<<<<<<< HEAD
             [
                 delayed(get_segmentation_area)(tsm, tiles, geom, label_to_mask)
                 for tsm in segs
             ],
-=======
-            [delayed(get_segmentation_area)(tsm, tiles, geom, label) for tsm in segs],
->>>>>>> 33d2c2d0
         )
 
     return pd.concat(dfs, axis=0)
 
 
-<<<<<<< HEAD
 def mask_single(arr: da.Array, i: int, geom_raster: np.ndarray, label_to_mask: int = 1):
     lab = arr[i, 0, ...].compute()
     lab = lab.where(lab != label_to_mask, 0)
-=======
-def mask_single(arr: da.Array, i: int, geom_raster: np.ndarray, label: int = 1):
-    lab = arr[i, 0, ...].compute()
-    lab[lab != label] = 0
->>>>>>> 33d2c2d0
     lab = lab.astype(bool)
     lab = closing(lab, square(3))
     lab = remove_small_holes(lab, area_threshold=50, connectivity=2)
@@ -121,11 +96,7 @@
 
 
 def mask_cube(
-<<<<<<< HEAD
     data: xr.DataArray, osm_raster: np.ndarray, label_to_mask: int = 1
-=======
-    data: xr.DataArray, osm_raster: np.ndarray, label: int = 1
->>>>>>> 33d2c2d0
 ) -> xr.DataArray:
     # TODO Probably tere's some clever Dasky stuff to do here
     # Right now it's just a sequential loop
@@ -143,11 +114,7 @@
     seg: Union[np.ndarray, xr.DataArray],
     unit: str = "pixel",
     resolution: Optional[int] = 1,
-<<<<<<< HEAD
     label_to_mask: int = 1,
-=======
-    label: int = 1,
->>>>>>> 33d2c2d0
 ) -> Union[np.ndarray, xr.DataArray]:
     """Get the total area of a segmentation (Nx..xHxW)
 
@@ -160,12 +127,7 @@
         float: total area (Nx...)
     """
     assert unit in UNITS, f"unit must be one of {UNITS}"
-<<<<<<< HEAD
     total_area = (seg == label_to_mask).sum(axis=(-2, -1))
-=======
-    total_area = (seg == label).sum(axis=(-2, -1))
->>>>>>> 33d2c2d0
-
     if unit == "meter":
         assert resolution is not None, "resolution is mandatory when unit is 'meter'"
         total_area *= resolution ** 2
