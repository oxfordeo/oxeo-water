--- conflicted
+++ resolved
@@ -306,11 +306,8 @@
                             },
                         )
                         for i, x in enumerate(
-<<<<<<< HEAD
                             val_imgs[: self.num_samples, [1, 2, 3], :, :]
-=======
-                            val_imgs[: self.num_samples, [3, 2, 1], :, :]
->>>>>>> dd330b97
+
                         )
                     ],
                 },
