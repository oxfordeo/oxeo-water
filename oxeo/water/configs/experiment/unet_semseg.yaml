# @package _global_

# to execute this experiment run:
# python run.py experiment=example_simple.yaml

defaults:
  - override /mode: exp.yaml
  - override /trainer: default.yaml
  - override /model: semseg_model.yaml
  - override /datamodule: tile_datamodule.yaml
  - override /callbacks: wandb.yaml
  - override /logger: wandb.yaml

# all parameters below will be merged with parameters from default configurations set above
# this allows you to overwrite only specified parameters

# name of the run determines folder name in logs
# it's also accessed by loggers
name: "unet_semseg"

seed: 12345

trainer:
  min_epochs: 1
  max_epochs: 200
  limit_val_batches: 40
  # limit_train_batches: 20
  precision: 16
  gpus: -1

model:
  num_classes: 3
  input_channels: 6
  lr: 0.001


datamodule:
  train_constellation_tile_ids:
    sentinel-2: [43_P_10000_65_138, 43_P_10000_66_137, 43_P_10000_66_138, 43_P_10000_67_137]
    landsat-5: [43_P_10000_65_138, 43_P_10000_66_137, 43_P_10000_66_138, 43_P_10000_67_137]
    landsat-7: [43_P_10000_65_138, 43_P_10000_66_137, 43_P_10000_66_138, 43_P_10000_67_137]
    landsat-8: [43_P_10000_65_138, 43_P_10000_66_137, 43_P_10000_66_138, 43_P_10000_67_137]
  val_constellation_tile_ids:
    sentinel-2: [43_P_10000_65_137]
    landsat-5: [43_P_10000_65_137]
    landsat-7: [43_P_10000_65_137]
    landsat-8: [43_P_10000_65_137]
  bands: [nir, red, green, blue, swir1, swir2]
  target_size: 1000
  chip_size: 250
<<<<<<< HEAD
  revisits_per_epoch: 512
  samples_per_revisit: 250
  batch_size: 64
  num_workers: 4
  pin_memory: False
  cache_dir: "../../cache"
  cache_bytes: 1e11 # a bit less than a 1TB
=======
  revisits_per_epoch: 1000
  samples_per_revisit: 250
  batch_size: 64
  num_workers: 8
  pin_memory: True
>>>>>>> 12fa20cc



callbacks:
  log_f1_precision_recall_heatmap: None
  log_confusion_matrix: None
  watch_model: None
  upload_code_as_artifact: None<|MERGE_RESOLUTION|>--- conflicted
+++ resolved
@@ -48,7 +48,6 @@
   bands: [nir, red, green, blue, swir1, swir2]
   target_size: 1000
   chip_size: 250
-<<<<<<< HEAD
   revisits_per_epoch: 512
   samples_per_revisit: 250
   batch_size: 64
@@ -56,13 +55,7 @@
   pin_memory: False
   cache_dir: "../../cache"
   cache_bytes: 1e11 # a bit less than a 1TB
-=======
-  revisits_per_epoch: 1000
-  samples_per_revisit: 250
-  batch_size: 64
-  num_workers: 8
-  pin_memory: True
->>>>>>> 12fa20cc
+
 
 
 
