from argparse import ArgumentParser

import numpy as np
import torch
from loguru import logger
from pl_bolts.models.vision.unet import UNet
from pytorch_lightning import LightningModule
from skimage.util.shape import view_as_blocks
from torch.nn import CrossEntropyLoss
from tqdm import tqdm

from oxeo.water.datamodules.transforms import MinMaxNormalize
from oxeo.water.models import Predictor
from oxeo.water.models.utils import resize_sample


class Segmentation2D(LightningModule):
    def __init__(
        self,
        lr: float = 0.01,
        num_classes: int = 19,
        input_channels: int = 3,
        num_layers: int = 5,
        features_start: int = 64,
        bilinear: bool = False,
        **kwargs,
    ):
        """
        Basic model for semantic segmentation. Uses UNet architecture by default.
        The default parameters in this model are for the KITTI dataset. Note, if you'd like to use this model as is,
        you will first need to download the KITTI dataset yourself. You can download the dataset `here.
        <http://www.cvlibs.net/datasets/kitti/eval_semseg.php?benchmark=semantics2015>`_
        Implemented by:
            - `Annika Brundyn <https://github.com/annikabrundyn>`_
        Args:
            num_layers: number of layers in each side of U-net (default 5)
            features_start: number of features in first layer (default 64)
            bilinear: whether to use bilinear interpolation (True) or transposed convolutions (default) for upsampling.
            lr: learning (default 0.01)
        """
        super().__init__()
        self.save_hyperparameters(logger=False)

        self.num_classes = num_classes
        self.input_channels = input_channels
        self.num_layers = num_layers
        self.features_start = features_start
        self.bilinear = bilinear
        self.lr = lr
        self.preprocess = MinMaxNormalize()
        self.criterion = CrossEntropyLoss()
        self.net = UNet(
            num_classes=num_classes,
            input_channels=input_channels,
            num_layers=self.num_layers,
            features_start=self.features_start,
            bilinear=self.bilinear,
        )

    def forward(self, x):
        if len(x.shape) == 5:  # (B, C, T, H, W)
            x = torch.median(x, 2)[0]
        x = self.preprocess(x)
        return self.net(x)

    def training_step(self, batch, batch_nb):
        img = batch["image"].float()
        label = batch["label"]  # (B, 1, H, W)

        pred = self(img)
        loss = self.criterion(pred, label)

        self.log("train/loss", loss, prog_bar=True)

        return loss

    def validation_step(self, batch, batch_idx):
        img = batch["image"].float()
        label = batch["label"]

        pred = self(img)

        loss = self.criterion(pred, label)

        self.log("val/loss", loss, prog_bar=True)

        return loss

    def configure_optimizers(self):
        opt = torch.optim.Adam(self.parameters(), lr=self.lr)
        # sch = torch.optim.lr_scheduler.CosineAnnealingLR(opt, T_max=10)
        return opt  # [opt], [sch]

    @staticmethod
    def add_model_specific_args(parent_parser):
        parser = ArgumentParser(parents=[parent_parser], add_help=False)
        parser.add_argument(
            "--lr",
            type=float,
            default=0.01,
            help="adam: learning rate",
        )
        parser.add_argument(
            "--num_layers",
            type=int,
            default=5,
            help="number of layers on u-net",
        )
        parser.add_argument(
            "--features_start",
            type=float,
            default=64,
            help="number of features in first layer",
        )
        parser.add_argument(
            "--bilinear",
            action="store_true",
            default=False,
            help="whether to use bilinear interpolation or transposed",
        )

        return parser


class Segmentation2DPredictor(Predictor):
    def __init__(
        self,
<<<<<<< HEAD
        batch_size=16,
=======
        batch_size=32,
>>>>>>> 88d60cff
        ckpt_path: str = "gs://oxeo-models/last.ckpt",
        input_channels: int = 6,
        num_classes: int = 3,
        chip_size: int = 250,
        fs=None,
    ):
        self.model = Segmentation2D.load_from_checkpoint(
            fs.open(ckpt_path), input_channels=input_channels, num_classes=num_classes
        )
        self.num_classes = num_classes
        self.batch_size = batch_size
        self.chip_size = chip_size
        self.model.eval()

    def predict(self, sample, target_size=None):
        original_shape = sample["image"].shape

        sample = resize_sample(sample, target_size)

        input = sample["image"].numpy()
        revisits = input.shape[0]
        bands = input.shape[1]
        H = input.shape[2]
        W = input.shape[3]

        arr = (
            view_as_blocks(input, (revisits, bands, self.chip_size, self.chip_size))
            .reshape(-1, revisits, bands, self.chip_size, self.chip_size)
            .astype(np.int16)
        )
        block_shape = arr.shape
        arr = np.vstack(arr)  # stack all revisits
        preds = []
        logger.info(
            f"Starting prediction using batch_size of {self.batch_size} for {revisits} revisits."
        )
        for patch in tqdm(range(0, arr.shape[0], self.batch_size)):
            input_tensor = torch.as_tensor(arr[patch : patch + self.batch_size]).float()

            current_pred = self.model(input_tensor)
            current_pred = torch.softmax(current_pred, dim=1)
            current_pred = torch.argmax(current_pred, 1)

            preds.extend(current_pred.data.numpy())

        preds = np.array(preds)

        preds = preds.reshape(
            (block_shape[0], block_shape[1], self.chip_size, self.chip_size)
        )

        preds = preds.reshape(
            (
                block_shape[0],
                block_shape[1],
                self.chip_size,
                self.chip_size,
            ),
            order="F",
        )
        preds = reconstruct_from_patches(preds, revisits, self.chip_size, H, W)
<<<<<<< HEAD
        preds = resize_sample(torch.as_tensor(preds), original_shape[-1])
        return preds.numpy()
=======
        return preds
>>>>>>> 88d60cff


def reconstruct_from_patches(
    images, revisits, patch_size, target_size_rows, target_size_cols
):
    block_n = 0
    h_stack = []
    rec_img = []
    for revisit in range(revisits):
        v_stack = []
        for _ in range(target_size_rows // patch_size):
            h_stack = []
            for _ in range(target_size_cols // patch_size):
                h_stack.append(images[block_n, revisit, :, :])
                block_n += 1

            v_stack.append(np.hstack(h_stack))

        rec_img.append(np.vstack(v_stack))
        block_n = 0
    return np.array(rec_img)<|MERGE_RESOLUTION|>--- conflicted
+++ resolved
@@ -125,11 +125,7 @@
 class Segmentation2DPredictor(Predictor):
     def __init__(
         self,
-<<<<<<< HEAD
         batch_size=16,
-=======
-        batch_size=32,
->>>>>>> 88d60cff
         ckpt_path: str = "gs://oxeo-models/last.ckpt",
         input_channels: int = 6,
         num_classes: int = 3,
@@ -191,12 +187,9 @@
             order="F",
         )
         preds = reconstruct_from_patches(preds, revisits, self.chip_size, H, W)
-<<<<<<< HEAD
         preds = resize_sample(torch.as_tensor(preds), original_shape[-1])
         return preds.numpy()
-=======
-        return preds
->>>>>>> 88d60cff
+
 
 
 def reconstruct_from_patches(
