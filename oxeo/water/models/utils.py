--- conflicted
+++ resolved
@@ -131,42 +131,6 @@
     )
     data_arr = constellation_dataarray(c_data, data_path="mask/pekel")
 
-<<<<<<< HEAD
-    for i, pp in enumerate(patch_paths):
-        # Get the dates for that patch
-        dates = zarr.open(f"gs://{pp.path}/timestamps", "r")[:]
-        dates = zarr_dates_to_datetime(dates)
-
-        # This is tricky. Here I check for the dates that all patches share.
-        # I get the indices of those dates for each of the patches. So I can
-        # Extract the correct patches at the end.
-        date_indices = {d: index for index, d in enumerate(dates) if d in common_dates}
-
-        keys = list(date_indices.keys())
-        start_date_index = keys.index(nearest_start_date)
-        end_date_index = keys.index(nearest_end_date)
-
-        date_indices = dict(
-            itertools.islice(date_indices.items(), start_date_index, end_date_index)
-        )
-        date_indices_vals = list(date_indices.values())
-
-        # Once I have the indices I can get the patch and append it to the fullmask
-        arr = zarr.open(f"gs://{pp.path}/mask/{model_name}", "r")
-        start_y = (max_y - xy[i][1]) * patch_size
-        end_y = start_y + patch_size
-        start_x = xy[i][0] * patch_size
-        end_x = start_x + patch_size
-
-        # I need to do this because zarr doesn't support indexing like numpy
-        # So I bring all the dates until the last one and then a filter them.
-        arr = arr[: date_indices_vals[-1] + 1].astype(np.uint8)
-        full_mask[:, start_y:end_y, start_x:end_x] = arr[date_indices_vals, :]
-        full_mask = full_mask.astype(np.uint8)
-
-    # Return the mask and tha common dates in the given range.
-=======
->>>>>>> 38bab95b
     return TimeseriesMask(
         data=data_arr,
         constellation=constellation,
