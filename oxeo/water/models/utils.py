--- conflicted
+++ resolved
@@ -4,15 +4,9 @@
 
 import numpy as np
 import zarr
-<<<<<<< HEAD
-from loguru import logger
-
-from .base import Predictor
-=======
 from attr import frozen
 from satextractor.models import Tile
 from shapely.geometry import MultiPolygon, Polygon
->>>>>>> 772d30ae
 
 
 @frozen
@@ -111,12 +105,6 @@
     constellation: str,
     start_date: datetime = date_earliest,
     end_date: datetime = date_latest,
-<<<<<<< HEAD
-    constellation: str = "sentinel-2",
-    data: str = "weak_labels",
-    bands: List[int] = None,
-=======
->>>>>>> 772d30ae
 ):
     patch_paths: List[TilePath] = [
         pp for pp in waterbody.paths if pp.constellation == constellation
@@ -141,22 +129,14 @@
     start_date_index = common_dates.index(nearest_start_date)
     end_date_index = common_dates.index(nearest_end_date)
 
-    if data == "weak_labels":
-        shape = (
+    # Create the fullmask array to contain the patches
+    full_mask = np.zeros(
+        (
             end_date_index - start_date_index,
             (max_y + 1) * patch_size,
             (max_x + 1) * patch_size,
         )
-        full_mask = np.zeros(shape, dtype=np.uint8)
-    else:
-        shape = (
-            end_date_index - start_date_index,
-            len(bands),
-            (max_y + 1) * patch_size,
-            (max_x + 1) * patch_size,
-        )
-        # Create the fullmask array to contain the patches
-        full_mask = np.zeros(shape, dtype=np.uint16)
+    )
 
     for i, pp in enumerate(patch_paths):
         # Get the dates for that patch
@@ -178,11 +158,7 @@
         date_indices_vals = list(date_indices.values())
 
         # Once I have the indices I can get the patch and append it to the fullmask
-<<<<<<< HEAD
-        arr = zarr.open(f"gs://{pp}/{constellation}/{data}", "r", dtype=np.uint16)
-=======
         arr = zarr.open(f"gs://{pp.path}/mask/{model_name}", "r")
->>>>>>> 772d30ae
         start_y = (max_y - xy[i][1]) * patch_size
         end_y = start_y + patch_size
         start_x = xy[i][0] * patch_size
@@ -194,89 +170,10 @@
         full_mask[:, start_y:end_y, start_x:end_x] = arr[date_indices_vals, :]
         full_mask = full_mask.astype(np.uint8)
 
-<<<<<<< HEAD
-    # Return the mask and the common dates in the given range.
-    return full_mask, list(date_indices.keys())
-
-
-def predict_lake(
-    predictor: Predictor,
-    patch_paths: List[str],
-    patch_size: int,
-    start_date: datetime,
-    end_date: datetime,
-    constellation: str = "sentinel-2",
-    threshold: float = 0.5,
-    date_batch: int = 100,
-):
-    logger.info(f"Getting full lake data for between {start_date} and {end_date}")
-    xy = [parse_xy(pp) for pp in patch_paths]
-    x, y = list(zip(*xy))
-    max_x = max(x)
-    max_y = max(y)
-
-    common_dates = get_dates_in_common(patch_paths, constellation)
-    nearest_start_date = nearest(common_dates, start_date)
-    nearest_end_date = nearest(common_dates, end_date)
-
-    common_dates = common_dates[
-        common_dates.index(nearest_start_date) : common_dates.index(nearest_end_date)
-    ]
-    full_preds = []
-    for i in range(0, len(common_dates), date_batch):
-        current_common_dates = common_dates[i : i + date_batch]
-
-        shape = (
-            len(current_common_dates),
-            (max_y + 1) * patch_size,
-            (max_x + 1) * patch_size,
-        )
-
-        full_lake_pred = np.zeros(shape, dtype=np.uint8)
-
-        for i, pp in enumerate(patch_paths):
-            # Get the dates for that patch
-            dates = zarr.open(f"gs://{pp}/{constellation}/timestamps", "r")[:]
-            dates = zarr_dates_to_datetime(dates)
-
-            # This is tricky. Here I check for the dates that all patches share.
-            # I get the indices of those dates for each of the patches. So I can
-            # Extract the correct patches at the end.
-            date_indices = {
-                d: index for index, d in enumerate(dates) if d in current_common_dates
-            }
-
-            keys = list(date_indices.keys())
-            start_date_index = keys.index(current_common_dates[0])
-            end_date_index = keys.index(current_common_dates[-1])
-
-            date_indices = dict(
-                itertools.islice(
-                    date_indices.items(), start_date_index, end_date_index + 1
-                )
-            )
-            date_indices_vals = list(date_indices.values())
-
-            # Once I have the indices I can get the patch and append it to the fullmask
-            arr = zarr.open(f"gs://{pp}/{constellation}/data", "r", dtype=np.uint16)
-            start_y = (max_y - xy[i][1]) * patch_size
-            end_y = start_y + patch_size
-            start_x = xy[i][0] * patch_size
-            end_x = start_x + patch_size
-
-            arr_d = arr[: date_indices_vals[-1] + 1]
-            arr_d = arr_d[date_indices_vals, :]
-            preds = predictor.predict(arr_d)
-            full_lake_pred[..., start_y:end_y, start_x:end_x] = preds >= threshold
-            del arr_d, arr
-            full_preds.extend(full_lake_pred)
-    return np.array(full_preds), common_dates
-=======
     # Return the mask and tha common dates in the given range.
     return TimeseriesMask(
         mask=full_mask,
         dates=list(date_indices.keys()),
         constellation=constellation,
         resolution=resolution,
-    )
->>>>>>> 772d30ae
+    )