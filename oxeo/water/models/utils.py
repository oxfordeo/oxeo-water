--- conflicted
+++ resolved
@@ -154,10 +154,6 @@
     )
 
 
-<<<<<<< HEAD
-=======
-@functools.lru_cache(maxsize=None)
->>>>>>> 12fa20cc
 def load_tile(
     fs_mapper,
     tile_path: TilePath,
