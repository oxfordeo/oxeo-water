from datetime import datetime
from functools import partial
from typing import Dict, List, Tuple, Union

import geopandas as gpd
import numpy as np
<<<<<<< HEAD
import sqlalchemy
=======
import pyproj
>>>>>>> 1f1aae18
import torch
import xarray as xr
import zarr
from attr import define
from pyproj import CRS
from pystac.extensions.eo import Band
from satextractor.models import Tile
from satextractor.models.constellation_info import BAND_INFO
from satextractor.tiler import split_region_in_utm_tiles
from shapely import wkb
from shapely.geometry import MultiPolygon, Polygon
from sqlalchemy import column, table
from sqlalchemy.sql import select
from torchvision.transforms.functional import InterpolationMode, resize
from zarr.core import ArrayNotFoundError

from oxeo.satools.io import ConstellationData, constellation_dataarray
from oxeo.utils.logging import logger


def get_band_list(constellation: str) -> List[str]:
    BAND_INFO["sentinel-1"] = {
        "B1": {"band": Band.create(name="B1", common_name="VV")},
        "B2": {"band": Band.create(name="B2", common_name="VH")},
    }
    return [b["band"].common_name for b in BAND_INFO[constellation].values()]


def tile_from_id(id):
    zone, row, bbox_size_x, xloc, yloc = id.split("_")
    bbox_size_x, xloc, yloc = int(bbox_size_x), int(xloc), int(yloc)
    bbox_size_y = bbox_size_x
    min_x = xloc * bbox_size_x
    min_y = yloc * bbox_size_y
    max_x = min_x + bbox_size_x
    max_y = min_y + bbox_size_y
    south = row < "N"
    epsg = pyproj.CRS.from_dict({"proj": "utm", "zone": zone, "south": south}).to_epsg()
    return Tile(
        zone=int(zone),
        row=row,
        min_x=min_x,
        min_y=min_y,
        max_x=max_x,
        max_y=max_y,
        epsg=epsg,
    )


@define(frozen=True)
class TilePath:
    tile: Tile
    constellation: str
    root: str = "gs://oxeo-water/prod"

    @property
    def path(self):
        return f"{self.root}/{self.tile.id}/{self.constellation}"

    @property
    def timestamps_path(self):
        return f"{self.path}/timestamps"

    @property
    def data_path(self):
        return f"{self.path}/data"

    @property
    def mask_path(self):
        return f"{self.path}/mask"

    @property
    def metadata_path(self):
        return f"{self.path}/metadata"


@define
class WaterBody:
    area_id: int
    name: str
    geometry: Union[Polygon, MultiPolygon]
    paths: List[TilePath]


@define
class TimeseriesMask:
    data: xr.DataArray  # TxBxHxW
    constellation: str
    resolution: int


@define
class TimeseriesScalar:
    data: xr.DataArray  # T
    constellation: str
    resolution: int


def get_patch_size(patch_paths: List[TilePath]) -> int:  # in pixels
    # TODO: Probably unnecessary to load all patches for this,
    # could just assume they're the same size
    sizes = []
    for patch in patch_paths:
        arr_path = f"{patch.path}/data"
        logger.info(f"Loading to check size {arr_path=}")
        z = zarr.open(arr_path, "r")
        x, y = z.shape[2:]
        assert x == y, "Must use square patches"
        sizes.append(x)
    assert len(set(sizes)) == 1, "All sizes must be the same"
    return sizes[0]


def get_tile_size(tiles: List[Tile]) -> int:  # in metres
    sizes = []
    for tile in tiles:
        x, y = tile.bbox_size_x, tile.bbox_size_y
        assert x == y, "Must use square tiles"
        sizes.append(x)
    assert len(set(sizes)) == 1, "All sizes must be the same"
    return sizes[0]


date_earliest = datetime(1900, 1, 1)
date_latest = datetime(2200, 1, 1)


def merge_masks_all_constellations(
    waterbody: WaterBody,
    mask: str,
) -> List[TimeseriesMask]:
    constellations = list({t.constellation for t in waterbody.paths})
    mask_list = []
    for constellation in constellations:
        try:
            logger.info(
                f"merge_masks_all_constellations; {constellation=}; {waterbody.area_id=}: merging"
            )
            tsm = merge_masks_one_constellation(waterbody, constellation, mask)
            mask_list.append(tsm)
        except (ValueError, FileNotFoundError, KeyError, ArrayNotFoundError) as e:
            logger.info(
                f"Failed to load {constellation=} on {waterbody.area_id=}, error {e}"
            )
            logger.info("Continuing with other constellations")
    return mask_list


def merge_masks_one_constellation(
    waterbody: WaterBody,
    constellation: str,
    mask: str,
):
    patch_paths: List[TilePath] = [
        pp for pp in waterbody.paths if pp.constellation == constellation
    ]
    if len(patch_paths) == 0:
        raise ValueError(f"Constellation '{constellation}' not found in waterbody")

    logger.info(
        f"merge_masks_one_constellation; {constellation=}; {waterbody.area_id}: get details"
    )
    tile_size = get_tile_size([pp.tile for pp in patch_paths])  # in metres
    patch_size = get_patch_size(patch_paths)  # in pixels
    resolution = int(tile_size / patch_size)
    root_dir = patch_paths[0].root

    tile_ids = [
        tp.tile.id for tp in waterbody.paths if tp.constellation == constellation
    ]
    paths = [f"{root_dir}/{t}" for t in tile_ids]
    logger.info(f"paths {paths}")
    c_data = ConstellationData(constellation, bands=["mask"], paths=paths)

    logger.info(
        f"merge_masks_one_constellation; {constellation=}; {waterbody.area_id}: create dataarray"
    )
    data_arr = constellation_dataarray(c_data, data_path=f"mask/{mask}")

    return TimeseriesMask(
        data=data_arr,
        constellation=constellation,
        resolution=resolution,
    )


def load_tile(
    fs_mapper,
    tile_path: TilePath,
    masks: Tuple[str, ...] = (),
    revisit: slice = None,
    bands: Tuple[str, ...] = None,
) -> torch.Tensor:
    if bands is not None:
        band_common_names = get_band_list(tile_path.constellation)
        band_indices = [band_common_names.index(b) for b in bands]
    else:
        band_common_names = get_band_list(tile_path.constellation)
        band_indices = list(range(0, len(band_common_names)))

    sample = {}
    arr = zarr.open_array(fs_mapper(tile_path.data_path), mode="r")
    logger.info(f"{arr.shape=}; {revisit=}, {band_indices=}")
    arr = arr.oindex[revisit, band_indices].astype(np.int16)
    logger.info(f"{arr.shape=}")
    for mask in masks:
        mask_arr = zarr.open_array(
            fs_mapper(f"{tile_path.mask_path}/{mask}"), mode="r"
        )[revisit].astype(np.int8)
        mask_arr = mask_arr[np.newaxis, ...]
        sample[mask] = torch.as_tensor(mask_arr)

    sample["image"] = torch.as_tensor(arr)

    return sample


def resize_sample(
    sample: Union[torch.Tensor, Dict[str, torch.Tensor]],
    target_size: int = None,
    interpolation=InterpolationMode.NEAREST,
) -> Union[torch.Tensor, Dict[str, torch.Tensor]]:
    """Resize sample to target

    Args:
        sample (Union[torch.Tensor, Dict[str, torch.Tensor]]): Can be a tensor or dict of tensors
        target_size (int, optional): Target size. Defaults to None.
        interpolation ([type], optional): Only used when sample is torch.Tensor.
                                          Defaults to InterpolationMode.NEAREST.

    Returns:
        torch.Tensor: the resampled tensor or dict of tensors
    """
    logger.debug(f"Resizing sample to {target_size}")
    if target_size is not None:
        if isinstance(sample, dict):
            resized_sample = {}
            for key in sample.keys():
                if key == "image":
                    resized_sample[key] = resize(
                        sample[key], target_size, InterpolationMode.BILINEAR
                    )
                else:
                    resized_sample[key] = resize(
                        sample[key], target_size, InterpolationMode.NEAREST
                    )
        elif isinstance(sample, torch.Tensor):
            resized_sample = resize(sample, target_size, interpolation)
    return resized_sample


def load_tile_and_resize(
    fs_mapper,
    tile_path: TilePath,
    masks,
    revisit: int = None,
    bands=None,
    target_size=None,
):
    sample = load_tile(
        fs_mapper,
        tile_path,
        masks=masks,
        revisit=revisit,
        bands=bands,
    )
    sample = resize_sample(sample, target_size)
    return sample


def data2gdf(
    data: list[tuple[int, str, str]],
) -> gpd.GeoDataFrame:
    wkb_hex = partial(wkb.loads, hex=True)
    gdf = gpd.GeoDataFrame(data, columns=["area_id", "name", "geometry"])
    gdf.geometry = gdf.geometry.apply(wkb_hex)
    gdf.crs = CRS.from_epsg(4326)
    return gdf


def get_tiles(
    geom: Union[Polygon, MultiPolygon, gpd.GeoSeries, gpd.GeoDataFrame]
) -> list[Tile]:
    try:
        geom = geom.unary_union
    except AttributeError:
        pass
    return split_region_in_utm_tiles(region=geom, bbox_size=10000)


def make_paths(tiles, constellations, root_dir):
    return [
        TilePath(tile=tile, constellation=cons, root=root_dir)
        for tile in tiles
        for cons in constellations
    ]


def get_all_paths(
    gdf: gpd.GeoDataFrame,
    constellations: list[str],
    root_dir: str = "gs://oxeo-water/prod",
) -> list[TilePath]:
    all_tiles = get_tiles(gdf)
    all_tilepaths = make_paths(all_tiles, constellations, root_dir)
    logger.info(
        f"All tiles for the supplied geometry: {[t.path for t in all_tilepaths]}"
    )
    return all_tilepaths


def get_waterbodies(
    gdf: gpd.GeoDataFrame,
    constellations: list[str],
    root_dir: str = "gs://oxeo-water/prod",
) -> list[WaterBody]:
    waterbodies = []
    for water in gdf.to_dict(orient="records"):
        tiles = get_tiles(water["geometry"])
        waterbodies.append(
            WaterBody(
                **water,
                paths=make_paths(tiles, constellations, root_dir=root_dir),
            )
        )
    return waterbodies


def fetch_water_list(
    water_list: tuple[int], engine: sqlalchemy.engine.Engine
) -> list[tuple[int, str, str]]:
    water = table("water", column("area_id"), column("name"), column("geom"))
    with engine.connect() as conn:
        s = select(
            [water.c.area_id, water.c.name, water.c.geom],
            water.c.area_id.in_(water_list),
        )
        data = conn.execute(s).fetchall()

    return data


def identify(x):
    return x<|MERGE_RESOLUTION|>--- conflicted
+++ resolved
@@ -4,11 +4,7 @@
 
 import geopandas as gpd
 import numpy as np
-<<<<<<< HEAD
 import sqlalchemy
-=======
-import pyproj
->>>>>>> 1f1aae18
 import torch
 import xarray as xr
 import zarr
@@ -46,7 +42,7 @@
     max_x = min_x + bbox_size_x
     max_y = min_y + bbox_size_y
     south = row < "N"
-    epsg = pyproj.CRS.from_dict({"proj": "utm", "zone": zone, "south": south}).to_epsg()
+    epsg = CRS.from_dict({"proj": "utm", "zone": zone, "south": south}).to_epsg()
     return Tile(
         zone=int(zone),
         row=row,
